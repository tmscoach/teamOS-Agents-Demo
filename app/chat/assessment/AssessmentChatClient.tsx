"use client";

import { useState, useEffect, useRef, useMemo, useCallback } from 'react';
import { useSearchParams } from 'next/navigation';
import { useChat } from 'ai/react';
import AssessmentLayout from './components/AssessmentLayout';
import { Loader2 } from 'lucide-react';
import { WORKFLOW_ID_MAP, TEMPLATE_ID_MAP, DEFAULT_DEBRIEF_AGENT } from './constants';
import { AssessmentSubscription, WorkflowState, ToolInvocation } from './types';
import { useVoiceNavigation } from './hooks/useVoiceNavigation';
import { useVoiceSessionPrefetch } from './hooks/useVoiceSessionPrefetch';
import { VoiceCommand } from '@/src/lib/services/voice';
import { VoiceModeEntry, VoiceIndicator, TranscriptDisplay, VoicePermissionDialog, VoiceCommandHelp } from './components/voice';
// Remove direct mock client import - we'll use API routes instead


export default function AssessmentChatClient() {
  const searchParams = useSearchParams();
  const agentName = searchParams.get('agent') || 'AssessmentAgent';
  const assessmentType = searchParams.get('assessmentType');
  const directSubscriptionId = searchParams.get('subscriptionId');
  
  const [availableAssessments, setAvailableAssessments] = useState<AssessmentSubscription[]>([]);
  const [selectedAssessment, setSelectedAssessment] = useState<AssessmentSubscription | null>(null);
  const [workflowState, setWorkflowState] = useState<WorkflowState | null>(null);
  const [loading, setLoading] = useState(true);
  const [error, setError] = useState<string | null>(null);
  const [visibleSection, setVisibleSection] = useState('assessment');
  const [conversationId, setConversationId] = useState<string | null>(null);
  const currentConversationIdRef = useRef<string | null>(null);
  const [isCompleting, setIsCompleting] = useState(false);
  
  // Voice mode state
  const [voiceModeEnabled, setVoiceModeEnabled] = useState(false);
  const [showVoicePermission, setShowVoicePermission] = useState(false);
  const [showVoiceHelp, setShowVoiceHelp] = useState(false);
  const [hasShownVoiceEntry, setHasShownVoiceEntry] = useState(false);

  // Track answers for the current page
  const [currentAnswers, setCurrentAnswers] = useState<Record<number, string>>({});
  
  // Debug effect to monitor currentAnswers changes
  useEffect(() => {
    console.log('[Assessment] currentAnswers changed:', currentAnswers);
    console.log('[Assessment] currentAnswers keys:', Object.keys(currentAnswers));
    console.log('[Assessment] currentAnswers values:', Object.values(currentAnswers));
  }, [currentAnswers]);

  // Create a stable reference for the chat body that updates via ref
  const chatBodyRef = useRef({
    conversationId,
    agentName,
    selectedAssessment,
    workflowState,
    visibleSection,
    currentAnswers
  });
  
  // Update the ref without causing re-renders
  useEffect(() => {
    chatBodyRef.current = {
      conversationId,
      agentName,
      selectedAssessment,
      workflowState,
      visibleSection,
      currentAnswers
    };
  }, [conversationId, agentName, selectedAssessment, workflowState, visibleSection, currentAnswers]);
  
  // Use a stable object for useChat that doesn't change
  const chatBody = useMemo(() => chatBodyRef.current, []);

  // Track which questions are being updated for visual feedback
  const [updatingQuestions, setUpdatingQuestions] = useState<Set<number>>(new Set());
  
  // Create refs to avoid dependency issues
  const handleVoiceCommandRef = useRef<(command: VoiceCommand) => void>(null!);
  const stopVoiceRef = useRef<() => Promise<void>>(null!);
  
  // Prefetch voice session for faster startup
  const { sessionToken: prefetchedSessionToken } = useVoiceSessionPrefetch(
    // Only prefetch if we have selected an assessment
    !!selectedAssessment
  );
  
  // Initialize voice navigation hook early
  const {
    voiceState,
    transcript,
    lastCommand,
    audioLevel,
    startVoice,
    stopVoice,
    getContextualHelp,
    setWorkflowState: setVoiceWorkflowState,
    setAnswerUpdateCallback: setVoiceAnswerCallback,
    setNavigateNextCallback: setVoiceNavigateNextCallback
  } = useVoiceNavigation({
    onCommand: (command) => handleVoiceCommandRef.current?.(command),
    onTranscript: (text) => {
      console.log('Voice transcript:', text);
      // Don't send voice transcripts to text chat - let the voice agent handle everything
    },
    onError: (error) => {
      console.error('Voice error:', error);
      setError(error.message);
    },
    prefetchedSessionToken
  });

  // Track if we're currently speaking to avoid overlaps
  const isSpeakingRef = useRef(false);
  
  // Helper to speak text - disabled since we use OpenAI Realtime API
  const speakTextHelper = useCallback((text: string) => {
    // Disabled - OpenAI Realtime API handles all voice output
    console.log('[Voice] Text that would be spoken:', text);
  }, [voiceModeEnabled]);

<<<<<<< HEAD
  // Debug: Log when useChat is initialized (only on mount)
  useEffect(() => {
    console.log('[AssessmentChat] useChat initialized with body:', {
      hasConversationId: !!conversationId,
      hasSelectedAssessment: !!selectedAssessment,
      hasWorkflowState: !!workflowState,
      currentAnswersCount: Object.keys(currentAnswers).length
    });
  }, []); // Empty deps = only on mount
  
  // Use the useChat hook for streaming with a stable ID
  const { messages, input, handleInputChange, handleSubmit, isLoading, append, setMessages } = useChat({
    id: 'assessment-chat', // Stable ID prevents re-initialization
    api: '/api/chat/assessment',
    body: chatBodyRef.current, // Use the current value from ref
    initialMessages: [],
    // Prevent automatic retries
    sendExtraMessageFields: true,
    // Custom fetcher to always use the latest body values
    fetch: async (input, init) => {
      const body = JSON.parse(init?.body || '{}');
      return fetch(input, {
        ...init,
        body: JSON.stringify({
          ...body,
          ...chatBodyRef.current // Always use latest values
        })
      });
    },
=======
  // Track which questions are being updated for visual feedback
  const [updatingQuestions, setUpdatingQuestions] = useState<Set<number>>(new Set());

  // Use the useChat hook for streaming
  const { messages, input, handleInputChange, handleSubmit, isLoading, append } = useChat({
    api: '/api/chat/assessment',
    body: chatBody,
    experimental_onToolCall: true,
>>>>>>> e0795775
    onResponse(response) {
      console.log('[AssessmentChat] Got response:', {
        status: response.status,
        statusText: response.statusText,
        headers: {
          'content-type': response.headers.get('content-type'),
          'x-conversation-id': response.headers.get('X-Conversation-ID')
        }
      });
      
      // Extract conversation ID from headers
      const newConversationId = response.headers.get('X-Conversation-ID');
      if (newConversationId && newConversationId !== currentConversationIdRef.current) {
        console.log('[AssessmentChat] Updating conversation ID:', currentConversationIdRef.current, '->', newConversationId);
        currentConversationIdRef.current = newConversationId;
        setConversationId(newConversationId);
      }
    },
    onError(error) {
      console.error('[AssessmentChat] Chat error details:', {
        error,
        message: error.message,
        stack: error.stack,
        currentMessagesCount: messages.length,
        isLoading,
        hasConversationId: !!conversationId
      });
    },
<<<<<<< HEAD
    onFinish(message) {
      // Voice responses are handled by OpenAI Realtime API, not Web Speech
    },
=======
>>>>>>> e0795775
    onToolCall: async ({ toolCall }) => {
      console.log('[Assessment] Tool called:', toolCall.toolName, toolCall.args);
      
      try {
        switch (toolCall.toolName) {
          case 'answer_question': {
            const { questionId, value } = toolCall.args as { questionId: number; value: string };
            
            // Add visual feedback
            setUpdatingQuestions(prev => new Set(prev).add(questionId));
            
            // Small delay for visual effect
            await new Promise(resolve => setTimeout(resolve, 100));
            
            // Update the answer
            handleAnswerChange(questionId, value);
            
            // Remove visual feedback
            setTimeout(() => {
              setUpdatingQuestions(prev => {
                const next = new Set(prev);
                next.delete(questionId);
                return next;
              });
            }, 300);
            
            return { success: true, message: `Set answer for question ${questionId} to ${value}` };
          }
          
          case 'answer_multiple_questions': {
            const { questionIds, value } = toolCall.args as { questionIds: number[]; value: string };
            
            // Update all questions with visual feedback
            for (const qId of questionIds) {
              setUpdatingQuestions(prev => new Set(prev).add(qId));
              
              // Stagger updates for visual effect
              await new Promise(resolve => setTimeout(resolve, 100));
              
              handleAnswerChange(qId, value);
              
              // Remove visual feedback after a delay
              setTimeout(() => {
                setUpdatingQuestions(prev => {
                  const next = new Set(prev);
                  next.delete(qId);
                  return next;
                });
              }, 300);
            }
            
            return { 
              success: true, 
              message: `Updated ${questionIds.length} questions with answer ${value}` 
            };
          }
          
          case 'navigate_page': {
            const { direction, pageNumber } = toolCall.args as { direction?: string; pageNumber?: number };
            
            if (direction === 'next') {
              await submitCurrentPage(true); // Pass true to indicate agent triggered
              return { success: true, message: 'Navigating to next page' };
            } else if (direction === 'previous' && workflowState) {
              // TODO: Implement previous page navigation
              return { success: false, message: 'Previous page navigation not yet implemented' };
            } else if (pageNumber && workflowState) {
              // TODO: Implement specific page navigation
              return { success: false, message: `Navigation to page ${pageNumber} not yet implemented` };
            }
            
            return { success: false, message: 'Invalid navigation parameters' };
          }
          
          case 'explain_question': {
            // This is handled by the agent's response, just acknowledge
            return { success: true, message: 'Question explanation provided' };
          }
          
          default:
            console.warn('[Assessment] Unknown tool:', toolCall.toolName);
            return { success: false, message: `Unknown tool: ${toolCall.toolName}` };
        }
      } catch (error) {
        console.error('[Assessment] Error in tool execution:', error);
        return { 
          success: false, 
          message: `Error: ${error instanceof Error ? error.message : 'Unknown error'}` 
        };
      }
    }
  });

  // Debug: Log component mount
  useEffect(() => {
    console.log('[AssessmentChat] Component mounted');
    return () => {
      console.log('[AssessmentChat] Component unmounting');
    };
  }, []);
  
  // Load available assessments on mount
  useEffect(() => {
    const loadAssessments = async () => {
      console.log('[AssessmentChat] Loading assessments...');
      try {
        setLoading(true);
        
        if (directSubscriptionId) {
          // If direct subscription ID provided, skip dashboard and start workflow
          // This would be implemented with actual API calls
          setError('Direct subscription start not yet implemented');
        } else {
          // Get available assessments from dashboard via API
          const response = await fetch('/api/mock-tms/dashboard-subscriptions');
          
          if (response.ok) {
            const data = await response.json();
            
            if (data.subscriptions) {
              console.log('Raw subscriptions from API:', data.subscriptions);
              
              // Filter for assessments that can be started
              const startableAssessments = data.subscriptions.filter(
                (sub: AssessmentSubscription) => 
                  sub.Status === 'Not Started' || sub.Status === 'In Progress'
              );
              
              console.log('Filtered startable assessments:', startableAssessments);
              setAvailableAssessments(startableAssessments);
              
              // If assessment type specified, auto-select matching assessment
              if (assessmentType) {
                const matching = startableAssessments.find(
                  (sub: AssessmentSubscription) => sub.AssessmentType === assessmentType
                );
                if (matching) {
                  console.log('[AssessmentChat] Auto-selecting assessment:', matching);
                  setSelectedAssessment(matching);
                } else {
                  console.log('[AssessmentChat] No matching assessment found for type:', assessmentType);
                }
              }
            }
          } else {
            throw new Error('Failed to load assessments');
          }
        }
      } catch (err) {
        console.error('Error loading assessments:', err);
        setError(err instanceof Error ? err.message : 'Failed to load assessments');
      } finally {
        setLoading(false);
      }
    };

    loadAssessments();
  }, [directSubscriptionId, assessmentType]);

  // Start workflow when assessment is selected
  useEffect(() => {
    console.log('[AssessmentChat] Workflow check:', {
      hasSelectedAssessment: !!selectedAssessment,
      hasWorkflowState: !!workflowState,
      selectedAssessmentId: selectedAssessment?.SubscriptionID
    });
    
    if (selectedAssessment && !workflowState) {
      console.log('[AssessmentChat] Starting workflow for assessment:', selectedAssessment.SubscriptionID);
      startWorkflow(selectedAssessment);
    }
  }, [selectedAssessment]);

  // Track if we've sent the initial greeting
  const hasInitializedRef = useRef(false);
  
  // Disabled initial greeting - let user initiate conversation
  // This was causing duplicate API calls and voice activation issues
  /*
  useEffect(() => {
    console.log('[AssessmentChat] Initial greeting check:', {
      loading,
      messagesLength: messages.length,
      isLoading,
      hasInitialized: hasInitializedRef.current,
      hasSelectedAssessment: !!selectedAssessment,
      hasWorkflowState: !!workflowState,
      selectedAssessmentId: selectedAssessment?.SubscriptionID
    });
    
    if (!loading && messages.length === 0 && !isLoading && !hasInitializedRef.current && selectedAssessment && workflowState) {
      console.log('[AssessmentChat] Sending initial greeting...');
      hasInitializedRef.current = true;
      // Add small delay to ensure everything is ready
      setTimeout(() => {
        console.log('[AssessmentChat] Appending initial greeting message');
        append({
          role: 'user',
          content: ''
        });
      }, 100);
    }
  }, [loading, messages.length, isLoading, selectedAssessment, workflowState]); // Keep original deps
  */

  const startWorkflow = async (assessment: AssessmentSubscription) => {
    console.log('[AssessmentChat] startWorkflow called for:', assessment);
    try {
      // Use workflow ID map from constants
      
      const response = await fetch('/api/mock-tms/start-workflow', {
        method: 'POST',
        headers: { 'Content-Type': 'application/json' },
        body: JSON.stringify({
          workflowId: WORKFLOW_ID_MAP[assessment.AssessmentType] || assessment.WorkflowType.toLowerCase().replace(' ', '-') + '-workflow',
          subscriptionId: assessment.SubscriptionID.toString()
        })
      });
      
      if (response.ok) {
        const data = await response.json();
        
        if (data.success && data.firstPageUrl) {
          // Parse the first page URL: /Workflow/Process/{subscriptionId}/{baseContentId}/{sectionId}/{pageId}
          const urlMatch = data.firstPageUrl.match(/\/Workflow\/Process\/(\d+)(?:\/(\d+))?(?:\/(\d+))?(?:\/(\d+))?/);
          
          if (urlMatch) {
            const [, subId, baseId, secId, pgId] = urlMatch;
            
            await getWorkflowPage(
              subId,
              baseId ? parseInt(baseId) : undefined,
              secId ? parseInt(secId) : undefined,
              pgId ? parseInt(pgId) : undefined
            );
          } else {
            // Fallback: just get the initial workflow
            await getWorkflowPage(assessment.SubscriptionID.toString());
          }
        }
      } else {
        throw new Error('Failed to start workflow');
      }
    } catch (err) {
      console.error('Error starting workflow:', err);
      setError(err instanceof Error ? err.message : 'Failed to start workflow');
    }
  };

  const getWorkflowPage = async (
    subscriptionId: string,
    baseContentId?: number,
    sectionId?: number,
    pageId?: number
  ) => {
    try {
      // Build hierarchical URL
      let url = `/api/mock-tms/workflow/process/${subscriptionId}`;
      if (baseContentId !== undefined) {
        url += `/${baseContentId}`;
        if (sectionId !== undefined) {
          url += `/${sectionId}`;
          if (pageId !== undefined) {
            url += `/${pageId}`;
          }
        }
      }
      
      console.log('📍 Fetching workflow page:', url);
      
      const response = await fetch(url);
      
      if (response.ok) {
        const data = await response.json();
        
        console.log('Workflow API response:', data);
        const questions = data.Questions || data.questions || [];
        console.log('Questions received:', questions);
        if (questions.length > 0) {
          console.log('First question details:', questions[0]);
          console.log('Question types:', questions.map((q: any) => ({ id: q.questionID, type: q.type })));
        }
        
        const newWorkflowState = {
          subscriptionId,
          workflowId: selectedAssessment?.WorkflowID?.toString() || '',
          currentPageId: data.PageID || data.pageId || pageId || 0,
          currentSectionId: data.CurrentSectionID || data.sectionId || sectionId || 0,
          baseContentId: data.BaseContentID || data.baseContentId || baseContentId || 0,
          questions: data.Questions || data.questions || [],
          navigationInfo: data.navigationInfo || {},
          completionPercentage: data.completionPercentage || 0,
          // Store navigation IDs
          nextPageId: data.NextPageID || data.nextPageId,
          nextSectionId: data.NextSectionID || data.nextSectionId,
          nextBaseContentId: data.NextBaseContentID || data.nextBaseContentId,
          pageDescription: data.Description || data.description,
          currentPageNumber: data.currentPageNumber,
          totalPages: data.totalPages
        };
        
        console.log('[Assessment] Setting workflow state for page:', {
          pageId: newWorkflowState.currentPageId,
          description: newWorkflowState.pageDescription,
          questionCount: newWorkflowState.questions.length
        });
        
        setWorkflowState(newWorkflowState);
        
        // Reset answers for new page, but populate with existing values if any
        const existingAnswers: Record<number, string> = {};
        newWorkflowState.questions.forEach((q: any) => {
          const questionId = q.QuestionID || q.questionID || q.id;
          const existingValue = q.Value || q.value;
          if (existingValue !== undefined && existingValue !== null && existingValue !== '') {
            // Normalize value format: "20" -> "2-0"
            const normalizedValue = String(existingValue).replace(/^(\d)(\d)$/, '$1-$2');
            existingAnswers[questionId] = normalizedValue;
            console.log('[Assessment] Pre-existing answer found:', {
              questionId,
              existingValue,
              normalizedValue
            });
          }
        });
        console.log('[Assessment] Setting currentAnswers with existing values:', existingAnswers);
        setCurrentAnswers(existingAnswers);
      } else {
        throw new Error('Failed to load workflow page');
      }
    } catch (err) {
      console.error('Error getting workflow page:', err);
      setError(err instanceof Error ? err.message : 'Failed to load questions');
    }
  };

  const handleAnswerChange = useCallback((questionId: number, value: string) => {
    console.log(`[Assessment] Answer change: Question ${questionId} = ${value}, current voice mode: ${voiceModeEnabled}`);
    
    // The voice agent already sends values in "2-0" format, so we don't need to convert
    // Only convert if it's in "20" format (2 digits without dash)
    const normalizedValue = /^\d\d$/.test(value) ? value.replace(/^(\d)(\d)$/, '$1-$2') : value;
    console.log(`[Assessment] Normalized value: ${value} -> ${normalizedValue}`);
    
    setCurrentAnswers(prev => {
      // Create a completely new object to ensure React detects the change
      const newAnswers = Object.assign({}, prev, {
        [questionId]: normalizedValue
      });
      console.log('[Assessment] Updated answers:', newAnswers);
      console.log('[Assessment] Current answers state:', prev);
      console.log('[Assessment] New answers state:', newAnswers);
      
      // Force a re-render by returning a new object reference
      return { ...newAnswers };
    });
  }, [voiceModeEnabled]);

  const submitCurrentPage = async (triggeredByAgent = false) => {
    if (!workflowState) return;
    
    try {
      // Format answers for API
      const questions = Object.entries(currentAnswers).map(([questionId, value]) => {
        // Convert format back for API: "2-0" -> "20"
        const apiValue = value.replace(/^(\d)-(\d)$/, '$1$2');
        return {
          questionID: parseInt(questionId),
          value: apiValue
        };
      });
      
      const response = await fetch('/api/mock-tms/workflow/update', {
        method: 'POST',
        headers: { 'Content-Type': 'application/json' },
        body: JSON.stringify({
          subscriptionID: parseInt(workflowState.subscriptionId),
          pageID: workflowState.currentPageId,
          currentPageID: workflowState.currentPageId,
          currentSectionID: workflowState.currentSectionId,
          baseContentID: workflowState.baseContentId,
          nextPageID: workflowState.nextPageId,
          nextSectionID: workflowState.nextSectionId,
          nextBaseContentID: workflowState.nextBaseContentId,
          questions
        })
      });
      
      if (response.ok) {
        const result = await response.json();
        
        if (result.workflow_updated) {
          if (result.workflow_complete) {
            // Assessment complete - show success message before generating report
            setIsCompleting(true);
            
            // Add completion message to chat
            const completionMessage = '🎉 Congratulations! You have completed the assessment. Generating your report...';
            append({
              role: 'assistant',
              content: completionMessage
            });
            speakTextHelper(completionMessage);
            
            // Give user time to see the message
            setTimeout(async () => {
              await generateReport();
            }, 2000);
          } else if (result.workflow_advanced) {
            // Got next page data directly from the update response
            const newWorkflowState = {
              subscriptionId: workflowState.subscriptionId,
              workflowId: workflowState.workflowId,
              currentPageId: result.PageID || result.pageId,
              currentSectionId: result.CurrentSectionID || result.sectionId,
              baseContentId: result.BaseContentID || result.baseContentId,
              questions: result.Questions || result.questions || [],
              navigationInfo: result.navigationInfo || {},
              completionPercentage: result.completionPercentage || 0,
              // Update navigation IDs
              nextPageId: result.NextPageID || result.nextPageId,
              nextSectionId: result.NextSectionID || result.nextSectionId,
              nextBaseContentId: result.NextBaseContentID || result.nextBaseContentId,
              pageDescription: result.Description || result.description,
              currentPageNumber: result.currentPageNumber,
              totalPages: result.totalPages
            };
            
            console.log('[Assessment] Navigation to new page:', {
              pageId: newWorkflowState.currentPageId,
              description: newWorkflowState.pageDescription,
              questionCount: newWorkflowState.questions.length
            });
            
            setWorkflowState(newWorkflowState);
            
<<<<<<< HEAD
            // Reset answers for new page, but populate with existing values if any
            const existingAnswers: Record<number, string> = {};
            newWorkflowState.questions.forEach((q: any) => {
              const questionId = q.QuestionID || q.questionID || q.id;
              const existingValue = q.Value || q.value;
              if (existingValue !== undefined && existingValue !== null && existingValue !== '') {
                // Normalize value format: "20" -> "2-0"
                const normalizedValue = String(existingValue).replace(/^(\d)(\d)$/, '$1-$2');
                existingAnswers[questionId] = normalizedValue;
                console.log('[Assessment] Pre-existing answer found on navigation:', {
                  questionId,
                  existingValue,
                  normalizedValue
                });
              }
            });
            console.log('[Assessment] Setting currentAnswers with existing values on navigation:', existingAnswers);
            setCurrentAnswers(existingAnswers);
            
            // Only notify via chat if not triggered by agent tool
            // The agent will provide its own message when using navigate_page tool
            if (!triggeredByAgent) {
              const progressMessage = `✅ Progress saved! Moving to ${result.Description || 'next section'}.`;
              append({
                role: 'assistant',
                content: progressMessage
              });
              speakTextHelper(progressMessage);
=======
            // Only notify via chat if not triggered by agent tool
            // The agent will provide its own message when using navigate_page tool
            if (!triggeredByAgent) {
              append({
                role: 'assistant',
                content: `✅ Progress saved! Moving to ${result.Description || 'next section'}.`
              });
>>>>>>> e0795775
            }
          }
        }
      } else {
        throw new Error('Failed to submit answers');
      }
    } catch (err) {
      console.error('Error submitting page:', err);
      setError(err instanceof Error ? err.message : 'Failed to submit answers');
    }
  };

  const generateReport = async () => {
    if (!selectedAssessment) return;
    
    try {
      // Update chat with report generation status
      const processingMessage = '📊 Processing your responses and generating your personalized report...';
      append({
        role: 'assistant',
        content: processingMessage
      });
      speakTextHelper(processingMessage);
      // Get template ID from constants
      const templateId = TEMPLATE_ID_MAP[selectedAssessment.AssessmentType] || '6';
      
      const response = await fetch('/api/mock-tms/generate-report', {
        method: 'POST',
        headers: { 'Content-Type': 'application/json' },
        body: JSON.stringify({
          subscriptionId: selectedAssessment.SubscriptionID.toString(),
          templateId
        })
      });
      
      if (response.ok) {
        const data = await response.json();
        console.log('Report generated:', data);
        
        // Show final success message
        const successMessage = '✅ Report generated successfully! Redirecting to your debrief session...';
        append({
          role: 'assistant',
          content: successMessage
        });
        speakTextHelper(successMessage);
        
        // Delay redirect to show success message
        setTimeout(() => {
          window.location.href = `/chat/debrief?agent=${DEFAULT_DEBRIEF_AGENT}&reportType=${selectedAssessment.AssessmentType}&subscriptionId=${selectedAssessment.SubscriptionID}&new=true`;
        }, 1500);
      } else {
        setIsCompleting(false);
        throw new Error('Failed to generate report');
      }
    } catch (err) {
      console.error('Error generating report:', err);
      setError(err instanceof Error ? err.message : 'Failed to generate report');
      setIsCompleting(false);
      
      // Show error in chat
      const errorMessage = '❌ Sorry, there was an error generating your report. Please try again or contact support.';
      append({
        role: 'assistant',
        content: errorMessage
      });
      speakTextHelper(errorMessage);
    }
  };
  
  // Handle voice commands
  const handleVoiceCommand = useCallback((command: VoiceCommand) => {
    console.log('Voice command received:', command);
    
    // In voice mode, the OpenAI Realtime API handles all conversations
    // We only need to handle specific UI actions, not send transcripts to text chat
    if (command.type === 'unknown') {
      // Let the voice agent handle unknown commands - don't send to text chat
      return;
    }
    
    // Handle specific recognized commands for quick actions
    switch (command.type) {
      case 'navigation':
        if (command.parameters?.target === 'next') {
          submitCurrentPage();
        } else if (command.parameters?.target === 'previous') {
          // Voice agent handles navigation - don't send to text chat
          console.log('Voice navigation: previous page requested');
        } else if (command.parameters?.target === 'skip') {
          // Voice agent handles skipping - don't send to text chat
          console.log('Voice navigation: skip requested');
        }
        break;
        
      case 'answer':
        if (command.parameters?.value && workflowState) {
          // Voice agent handles answers - don't send to text chat
          console.log('Voice answer:', command.parameters.value);
        }
        break;
        
      case 'action':
        switch (command.parameters?.target) {
          case 'repeat':
            // Voice agent handles repeat - don't send to text chat
            console.log('Voice action: repeat requested');
            break;
            
          case 'help':
            setShowVoiceHelp(true);
            break;
            
          case 'exitVoice':
            stopVoiceRef.current?.();
            setVoiceModeEnabled(false);
            const exitMessage = '🔇 Voice mode disabled. You can now type your responses in the chat.';
            append({
              role: 'assistant',
              content: exitMessage
            });
            break;
        }
        break;
    }
  }, [workflowState, append, submitCurrentPage, speakTextHelper]);
  
  // Helper to format answer values for display
  const formatAnswerValue = (value: string): string => {
    const valueMap: Record<string, string> = {
      '20': '2-0 (Strongly left)',
      '21': '2-1 (Slightly left)', 
      '12': '1-2 (Slightly right)',
      '02': '0-2 (Strongly right)',
      'yes': 'Yes',
      'no': 'No'
    };
    return valueMap[value] || value;
  };
  
  // Create a stable answer callback reference
  const voiceAnswerCallback = useCallback((questionId: number, value: string) => {
    console.log(`[Voice Callback] Answer update: Question ${questionId} = "${value}" (type: ${typeof value}), currentPage: ${workflowState?.currentPageId}`);
    // Debug: Log available questions to see if questionId matches
    const availableQuestions = workflowState?.questions?.filter((q: any) => q.Type === 18).map((q: any) => q.QuestionID || q.questionID);
    console.log('[Voice Callback] Available question IDs on page:', availableQuestions);
    console.log('[Voice Callback] Question ID matches available questions:', availableQuestions?.includes(questionId));
    handleAnswerChange(questionId, value);
  }, [handleAnswerChange, workflowState?.currentPageId, workflowState?.questions]);
  
  // Create a stable navigation callback reference
  const voiceNavigateNextCallback = useCallback(() => {
    console.log('[Voice Callback] Navigate next requested');
    submitCurrentPage();
  }, [submitCurrentPage]);

  // Handle voice mode toggling
  const handleVoiceToggle = useCallback(async () => {
    if (voiceState === 'idle' && !voiceModeEnabled) {
      // Show permission dialog first time
      if (!hasShownVoiceEntry) {
        setShowVoicePermission(true);
      } else {
        try {
          // Ensure callbacks are set before starting
          if (workflowState) {
            setVoiceWorkflowState(workflowState);
            setVoiceAnswerCallback(voiceAnswerCallback);
            setVoiceNavigateNextCallback(voiceNavigateNextCallback);
          }
          await startVoice();
          setVoiceModeEnabled(true);
        } catch (error) {
          console.error('Failed to start voice:', error);
        }
      }
    } else if (voiceModeEnabled) {
      await stopVoice();
      setVoiceModeEnabled(false);
    }
  }, [voiceState, voiceModeEnabled, hasShownVoiceEntry, startVoice, stopVoice, workflowState, voiceAnswerCallback, voiceNavigateNextCallback, setVoiceWorkflowState, setVoiceAnswerCallback, setVoiceNavigateNextCallback]);
  
  // Handle voice permission response
  const handleVoicePermissionAllow = useCallback(async () => {
    setShowVoicePermission(false);
    setHasShownVoiceEntry(true);
    
    try {
      // Voice mode can now start without any messages
      
      // Set up the voice service with workflow state before starting
      if (workflowState) {
        setVoiceWorkflowState(workflowState);
        setVoiceAnswerCallback(voiceAnswerCallback);
        setVoiceNavigateNextCallback(voiceNavigateNextCallback);
      }
      
      // Wait for voice session to start
      await startVoice();
      setVoiceModeEnabled(true);
      
      console.log('[AssessmentChat] Voice mode started, messages count:', messages.length);
      // Don't append any message - let the voice agent handle all communication
    } catch (error) {
      console.error('Failed to start voice mode:', error);
      setVoiceModeEnabled(false);
    }
  }, [startVoice, workflowState, voiceAnswerCallback, voiceNavigateNextCallback, setVoiceWorkflowState, setVoiceAnswerCallback, setVoiceNavigateNextCallback, messages.length, append]);
  
  const handleVoicePermissionDeny = useCallback(() => {
    setShowVoicePermission(false);
    setHasShownVoiceEntry(true);
  }, []);
  
  // Handle voice entry dismissal
  const handleVoiceEntryDismiss = useCallback(() => {
    setHasShownVoiceEntry(true);
  }, []);
  
  // Update the refs when functions change
  useEffect(() => {
    handleVoiceCommandRef.current = handleVoiceCommand;
  }, [handleVoiceCommand]);
  
  // Update stopVoice ref when it's available
  useEffect(() => {
    stopVoiceRef.current = stopVoice;
  }, [stopVoice]);
  
  // Debug effect to monitor messages changes
  useEffect(() => {
    console.log('[AssessmentChat] Messages changed:', {
      count: messages.length,
      lastMessage: messages[messages.length - 1]
    });
  }, [messages]);
  
  // Update voice workflow state when page changes (not on every render)
  const previousPageId = useRef<number | undefined>();
  useEffect(() => {
    if (workflowState && workflowState.currentPageId !== previousPageId.current) {
      previousPageId.current = workflowState.currentPageId;
      
      console.log('[Voice] Updating workflow state for voice service:', {
        pageId: workflowState.currentPageId,
        pageDescription: workflowState.pageDescription,
        questionCount: workflowState.questions?.length,
        // Debug: Log all question IDs to identify mismatch
        seesawQuestions: workflowState.questions?.filter((q: any) => q.Type === 18).map((q: any) => ({
          number: q.Number,
          questionID: q.QuestionID || q.questionID,
          prompt: q.Prompt,
          statementA: q.StatementA || q.statementA,
          statementB: q.StatementB || q.statementB
        }))
      });
      
      // Always set the workflow state, even if voice mode is not enabled yet
      setVoiceWorkflowState(workflowState);
      
      // Always ensure callbacks are connected
      setVoiceAnswerCallback(voiceAnswerCallback);
      setVoiceNavigateNextCallback(voiceNavigateNextCallback);
    }
  }, [workflowState?.currentPageId, setVoiceWorkflowState, setVoiceAnswerCallback, setVoiceNavigateNextCallback, voiceAnswerCallback, voiceNavigateNextCallback]);
  
  if (loading) {
    return (
      <div className="flex items-center justify-center h-screen">
        <Loader2 className="h-8 w-8 animate-spin" />
      </div>
    );
  }

  if (error) {
    return (
      <div className="flex items-center justify-center h-screen">
        <div className="text-center">
          <p className="text-red-500 mb-4">{error}</p>
          <button
            onClick={() => window.location.reload()}
            className="px-4 py-2 bg-blue-500 text-white rounded hover:bg-blue-600"
          >
            Retry
          </button>
        </div>
      </div>
    );
  }

  return (
<<<<<<< HEAD
    <>
      {/* Voice mode entry banner */}
      {selectedAssessment && !hasShownVoiceEntry && (
        <VoiceModeEntry
          onStartVoice={() => {
            setHasShownVoiceEntry(true);
            setShowVoicePermission(true);
          }}
          onDismiss={handleVoiceEntryDismiss}
        />
      )}
      
      {/* Voice indicator */}
      {voiceModeEnabled && (
        <div className="fixed top-4 right-4 z-50">
          <VoiceIndicator 
            voiceState={voiceState} 
            transcript={transcript}
          />
        </div>
      )}
      
      {/* Voice transcript display */}
      {voiceModeEnabled && transcript && (
        <div className="fixed bottom-24 right-4 z-40 max-w-md">
          <TranscriptDisplay
            transcript={transcript}
            lastCommand={lastCommand}
            isListening={voiceState === 'listening'}
          />
        </div>
      )}
      
      {/* Voice permission dialog */}
      <VoicePermissionDialog
        isOpen={showVoicePermission}
        onAllow={handleVoicePermissionAllow}
        onDeny={handleVoicePermissionDeny}
      />
      
      {/* Voice command help */}
      <VoiceCommandHelp
        isOpen={showVoiceHelp}
        onClose={() => setShowVoiceHelp(false)}
        questionType={workflowState?.questions[0]?.type === 18 ? 'seesaw' : 'general'}
      />
      
      <AssessmentLayout
        messages={messages}
        input={input}
        handleInputChange={handleInputChange}
        handleSubmit={handleSubmit}
        isLoading={isLoading}
        availableAssessments={availableAssessments}
        selectedAssessment={selectedAssessment}
        onSelectAssessment={setSelectedAssessment}
        workflowState={workflowState}
        currentAnswers={currentAnswers}
        onAnswerChange={handleAnswerChange}
        onSubmitPage={submitCurrentPage}
        onSectionChange={setVisibleSection}
        visibleSection={visibleSection}
        isCompleting={isCompleting}
        updatingQuestions={updatingQuestions}
        voiceState={voiceState}
        onVoiceToggle={handleVoiceToggle}
        audioLevel={audioLevel}
      />
    </>
=======
    <AssessmentLayout
      messages={messages}
      input={input}
      handleInputChange={handleInputChange}
      handleSubmit={handleSubmit}
      isLoading={isLoading}
      availableAssessments={availableAssessments}
      selectedAssessment={selectedAssessment}
      onSelectAssessment={setSelectedAssessment}
      workflowState={workflowState}
      currentAnswers={currentAnswers}
      onAnswerChange={handleAnswerChange}
      onSubmitPage={submitCurrentPage}
      onSectionChange={setVisibleSection}
      visibleSection={visibleSection}
      isCompleting={isCompleting}
      updatingQuestions={updatingQuestions}
    />
>>>>>>> e0795775
  );
}<|MERGE_RESOLUTION|>--- conflicted
+++ resolved
@@ -118,7 +118,6 @@
     console.log('[Voice] Text that would be spoken:', text);
   }, [voiceModeEnabled]);
 
-<<<<<<< HEAD
   // Debug: Log when useChat is initialized (only on mount)
   useEffect(() => {
     console.log('[AssessmentChat] useChat initialized with body:', {
@@ -135,6 +134,7 @@
     api: '/api/chat/assessment',
     body: chatBodyRef.current, // Use the current value from ref
     initialMessages: [],
+    experimental_onToolCall: true,
     // Prevent automatic retries
     sendExtraMessageFields: true,
     // Custom fetcher to always use the latest body values
@@ -148,16 +148,6 @@
         })
       });
     },
-=======
-  // Track which questions are being updated for visual feedback
-  const [updatingQuestions, setUpdatingQuestions] = useState<Set<number>>(new Set());
-
-  // Use the useChat hook for streaming
-  const { messages, input, handleInputChange, handleSubmit, isLoading, append } = useChat({
-    api: '/api/chat/assessment',
-    body: chatBody,
-    experimental_onToolCall: true,
->>>>>>> e0795775
     onResponse(response) {
       console.log('[AssessmentChat] Got response:', {
         status: response.status,
@@ -186,12 +176,9 @@
         hasConversationId: !!conversationId
       });
     },
-<<<<<<< HEAD
     onFinish(message) {
       // Voice responses are handled by OpenAI Realtime API, not Web Speech
     },
-=======
->>>>>>> e0795775
     onToolCall: async ({ toolCall }) => {
       console.log('[Assessment] Tool called:', toolCall.toolName, toolCall.args);
       
@@ -628,7 +615,6 @@
             
             setWorkflowState(newWorkflowState);
             
-<<<<<<< HEAD
             // Reset answers for new page, but populate with existing values if any
             const existingAnswers: Record<number, string> = {};
             newWorkflowState.questions.forEach((q: any) => {
@@ -657,15 +643,6 @@
                 content: progressMessage
               });
               speakTextHelper(progressMessage);
-=======
-            // Only notify via chat if not triggered by agent tool
-            // The agent will provide its own message when using navigate_page tool
-            if (!triggeredByAgent) {
-              append({
-                role: 'assistant',
-                content: `✅ Progress saved! Moving to ${result.Description || 'next section'}.`
-              });
->>>>>>> e0795775
             }
           }
         }
@@ -957,7 +934,6 @@
   }
 
   return (
-<<<<<<< HEAD
     <>
       {/* Voice mode entry banner */}
       {selectedAssessment && !hasShownVoiceEntry && (
@@ -1027,25 +1003,5 @@
         audioLevel={audioLevel}
       />
     </>
-=======
-    <AssessmentLayout
-      messages={messages}
-      input={input}
-      handleInputChange={handleInputChange}
-      handleSubmit={handleSubmit}
-      isLoading={isLoading}
-      availableAssessments={availableAssessments}
-      selectedAssessment={selectedAssessment}
-      onSelectAssessment={setSelectedAssessment}
-      workflowState={workflowState}
-      currentAnswers={currentAnswers}
-      onAnswerChange={handleAnswerChange}
-      onSubmitPage={submitCurrentPage}
-      onSectionChange={setVisibleSection}
-      visibleSection={visibleSection}
-      isCompleting={isCompleting}
-      updatingQuestions={updatingQuestions}
-    />
->>>>>>> e0795775
   );
 }