/**
 * Tests specifically for DebriefAgent hallucination fix
 * Verifies that the agent correctly uses knowledge base results instead of making up information
 */

import { OpenAIDebriefAgent } from '../openai-debrief-agent';
import { KnowledgeBaseSearch } from '../../../knowledge-base/retrieval/search';
import { AgentContext, Message } from '../../types';

// Mock dependencies
jest.mock('../../../knowledge-base/retrieval/search');
jest.mock('openai');

// Create mock instance
const mockSearchInstance = {
  search: jest.fn()
};

// Mock the constructor
jest.mocked(KnowledgeBaseSearch).mockImplementation(() => mockSearchInstance as any);

describe('DebriefAgent Hallucination Fix', () => {
  let agent: OpenAIDebriefAgent;
  let mockContext: AgentContext;
<<<<<<< HEAD
  
  let mockSearchService: jest.Mocked<KnowledgeSearchService>;
=======
>>>>>>> 6313e5e0

  beforeEach(async () => {
    jest.clearAllMocks();
    
    // Create a mock instance
    mockSearchService = {
      search: jest.fn()
    } as any;
    
    // Mock the constructor to return our instance
    (KnowledgeSearchService as jest.MockedClass<typeof KnowledgeSearchService>).mockImplementation(() => mockSearchService);
    
    agent = new OpenAIDebriefAgent();
    await agent.initialize();
    
    mockContext = {
      conversationId: 'test-conv-123',
      managerId: 'user-123',
      teamId: 'team-123',
      transformationPhase: 'transformation',
      currentAgent: 'DebriefAgent',
      messageHistory: []
    };
  });

  describe('ICAF Definition Test', () => {
    it('should return correct ICAF definition from knowledge base', async () => {
      // Mock knowledge base returning correct ICAF definition
      mockSearchInstance.search.mockResolvedValue({
        results: [{
          content: 'ICAF stands for Introvert, Creative, Analytical, Flexible. These are the four key personality dimensions measured in the TMP assessment.',
          source: 'TMP Handbook',
          relevance: 0.95,
          metadata: { section: 'Definitions', page: 23 }
        }],
        totalCount: 1,
        searchTime: 150
      });

      // Mock OpenAI to use tool result
      const mockOpenAI = require('openai').OpenAI;
      const mockCreate = jest.fn().mockResolvedValue({
        choices: [{
          message: {
            content: 'Based on the TMP Handbook, ICAF stands for Introvert, Creative, Analytical, Flexible. These represent the four key personality dimensions in the TMP assessment.',
            tool_calls: [{
              id: 'call_123',
              type: 'function',
              function: {
                name: 'search_tms_knowledge',
                arguments: JSON.stringify({ query: 'What is ICAF?' })
              }
            }]
          }
        }]
      });
      
      mockOpenAI.prototype.chat = {
        completions: { create: mockCreate }
      };

      const response = await agent.processMessage('What does ICAF stand for?', mockContext);
      
      // Verify knowledge base was searched
      expect(mockSearchService.search).toHaveBeenCalledWith(
        expect.stringContaining('ICAF'),
        expect.objectContaining({ minRelevance: 0.3 })
      );
      
      // Verify response contains correct definition
      expect(response.message).toContain('Introvert, Creative, Analytical, Flexible');
      expect(response.message).not.toContain('Inner Circle Assessment Facilitator');
    });

    it('should NOT hallucinate ICAF as "Inner Circle Assessment Facilitator"', async () => {
      // Mock empty knowledge base results
      mockSearchInstance.search.mockResolvedValue({
        results: [],
        totalCount: 0,
        searchTime: 100
      });

      // Mock OpenAI response
      const mockOpenAI = require('openai').OpenAI;
      const mockCreate = jest.fn().mockResolvedValue({
        choices: [{
          message: {
            content: "I couldn't find information about ICAF in the knowledge base. Please check with your assessment administrator for clarification.",
            tool_calls: [{
              id: 'call_456',
              type: 'function',
              function: {
                name: 'search_tms_knowledge',
                arguments: JSON.stringify({ query: 'ICAF definition' })
              }
            }]
          }
        }]
      });
      
      mockOpenAI.prototype.chat = {
        completions: { create: mockCreate }
      };

      const response = await agent.processMessage('What is ICAF?', mockContext);
      
      // Verify it doesn't contain the hallucinated definition
      expect(response.message).not.toContain('Inner Circle Assessment Facilitator');
      expect(response.message).toContain("couldn't find information");
    });
  });

  describe('Knowledge Base Usage Tests', () => {
    it('should use search results with relevance above 0.3', async () => {
      // Mock result with relevance 0.467 (previously filtered out at 0.5)
      mockSearchInstance.search.mockResolvedValue({
        results: [{
          content: 'TMP measures team preferences across multiple dimensions including ICAF.',
          source: 'TMP Manual',
          relevance: 0.467,
          metadata: {}
        }],
        totalCount: 1,
        searchTime: 120
      });

      const mockOpenAI = require('openai').OpenAI;
      mockOpenAI.prototype.chat = {
        completions: {
          create: jest.fn().mockResolvedValue({
            choices: [{
              message: {
                content: 'According to the TMP Manual, the assessment measures team preferences including ICAF dimensions.',
                tool_calls: []
              }
            }]
          })
        }
      };

      await agent.processMessage('Tell me about TMP dimensions', mockContext);
      
      // Verify search was called with lower threshold
      expect(mockSearchService.search).toHaveBeenCalledWith(
        expect.any(String),
        expect.objectContaining({ minRelevance: 0.3 })
      );
    });

    it('should handle multiple search results and use most relevant', async () => {
      mockSearchInstance.search.mockResolvedValue({
        results: [
          {
            content: 'ICAF is an acronym used in multiple contexts...',
            source: 'General Guide',
            relevance: 0.6,
            metadata: {}
          },
          {
            content: 'In TMP, ICAF specifically means Introvert, Creative, Analytical, Flexible',
            source: 'TMP Handbook',
            relevance: 0.9,
            metadata: {}
          }
        ],
        totalCount: 2,
        searchTime: 200
      });

      const mockOpenAI = require('openai').OpenAI;
      mockOpenAI.prototype.chat = {
        completions: {
          create: jest.fn().mockResolvedValue({
            choices: [{
              message: {
                content: 'According to the TMP Handbook (relevance: 0.9), ICAF stands for Introvert, Creative, Analytical, Flexible.',
                tool_calls: []
              }
            }]
          })
        }
      };

      const response = await agent.processMessage('What is ICAF in TMP?', mockContext);
      
      expect(response.message).toContain('Introvert, Creative, Analytical, Flexible');
    });
  });

  describe('Model Configuration Tests', () => {
    it('should use GPT-4o model to prevent hallucination', () => {
      expect((agent as any).model).toBe('gpt-4o');
    });

    it('should use temperature 0.3 for more consistent responses', () => {
      expect((agent as any).temperature).toBe(0.3);
    });

    it('should respect environment variable overrides', async () => {
      process.env.DEBRIEF_AGENT_MODEL = 'gpt-4-turbo';
      process.env.DEBRIEF_AGENT_TEMPERATURE = '0.2';
      
      const customAgent = new OpenAIDebriefAgent();
      await customAgent.initialize();
      
      // Agent should check env vars if config doesn't override
      // This would require updating the implementation to check env vars
      
      delete process.env.DEBRIEF_AGENT_MODEL;
      delete process.env.DEBRIEF_AGENT_TEMPERATURE;
    });
  });

  describe('Edge Cases', () => {
    it('should handle acronyms with multiple meanings', async () => {
      mockSearchInstance.search.mockResolvedValue({
        results: [
          {
            content: 'TMS can mean Team Management Systems or Time Management Software',
            source: 'Glossary',
            relevance: 0.8,
            metadata: {}
          }
        ],
        totalCount: 1,
        searchTime: 100
      });

      const mockOpenAI = require('openai').OpenAI;
      mockOpenAI.prototype.chat = {
        completions: {
          create: jest.fn().mockResolvedValue({
            choices: [{
              message: {
                content: 'In our context, TMS refers to Team Management Systems, which is the methodology behind our assessments.',
                tool_calls: []
              }
            }]
          })
        }
      };

      const response = await agent.processMessage('What does TMS mean?', mockContext);
      
      expect(response.message).toContain('Team Management Systems');
    });

    it('should admit uncertainty rather than hallucinate', async () => {
      mockSearchInstance.search.mockResolvedValue({
        results: [],
        totalCount: 0,
        searchTime: 100
      });

      const mockOpenAI = require('openai').OpenAI;
      mockOpenAI.prototype.chat = {
        completions: {
          create: jest.fn().mockResolvedValue({
            choices: [{
              message: {
                content: "I don't have information about that specific term in my knowledge base. Could you provide more context or check with your assessment administrator?",
                tool_calls: []
              }
            }]
          })
        }
      };

      const response = await agent.processMessage('What is XYZABC?', mockContext);
      
      expect(response.message).toContain("don't have information");
      expect(response.message).not.toMatch(/XYZABC (?:is|means|stands for)/);
    });
  });
});<|MERGE_RESOLUTION|>--- conflicted
+++ resolved
@@ -22,22 +22,9 @@
 describe('DebriefAgent Hallucination Fix', () => {
   let agent: OpenAIDebriefAgent;
   let mockContext: AgentContext;
-<<<<<<< HEAD
-  
-  let mockSearchService: jest.Mocked<KnowledgeSearchService>;
-=======
->>>>>>> 6313e5e0
 
   beforeEach(async () => {
     jest.clearAllMocks();
-    
-    // Create a mock instance
-    mockSearchService = {
-      search: jest.fn()
-    } as any;
-    
-    // Mock the constructor to return our instance
-    (KnowledgeSearchService as jest.MockedClass<typeof KnowledgeSearchService>).mockImplementation(() => mockSearchService);
     
     agent = new OpenAIDebriefAgent();
     await agent.initialize();
@@ -48,7 +35,8 @@
       teamId: 'team-123',
       transformationPhase: 'transformation',
       currentAgent: 'DebriefAgent',
-      messageHistory: []
+      messageHistory: [],
+      metadata: {}
     };
   });
 
@@ -91,7 +79,7 @@
       const response = await agent.processMessage('What does ICAF stand for?', mockContext);
       
       // Verify knowledge base was searched
-      expect(mockSearchService.search).toHaveBeenCalledWith(
+      expect(mockSearchInstance.search).toHaveBeenCalledWith(
         expect.stringContaining('ICAF'),
         expect.objectContaining({ minRelevance: 0.3 })
       );
@@ -170,7 +158,7 @@
       await agent.processMessage('Tell me about TMP dimensions', mockContext);
       
       // Verify search was called with lower threshold
-      expect(mockSearchService.search).toHaveBeenCalledWith(
+      expect(mockSearchInstance.search).toHaveBeenCalledWith(
         expect.any(String),
         expect.objectContaining({ minRelevance: 0.3 })
       );
