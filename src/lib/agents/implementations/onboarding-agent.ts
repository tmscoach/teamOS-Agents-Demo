import { KnowledgeEnabledAgent } from './knowledge-enabled-agent';
import { AgentContext, Message, AgentResponse, ToolCall, AgentTool } from '../types';
import { createOnboardingTools } from '../tools/onboarding-tools';
import { OnboardingGuardrails } from '../guardrails/onboarding-guardrails';
import { OnboardingStateMachine } from './onboarding-state-machine';
import { OnboardingQualityCalculator, QualityMetrics } from './onboarding-quality-metrics';
import { ConversationState } from '../types/conversation-state';
import { AgentConfigLoader } from '../config/agent-config-loader';
import { ConfigurableFlowEngine, FlowConfiguration } from '../graph';

// Re-export for backward compatibility
export { ConversationState };

export interface OnboardingMetadata {
  state: ConversationState;
  startTime: Date;
  capturedFields: Record<string, any>;
  requiredFieldsStatus: Record<string, boolean>;
  qualityMetrics: {
    rapportScore: number;
    managerConfidence: 'low' | 'medium' | 'high';
    completionPercentage: number;
  };
  stateTransitions: Array<{
    from: ConversationState;
    to: ConversationState;
    timestamp: Date;
    reason?: string;
  }>;
}

export class OnboardingAgent extends KnowledgeEnabledAgent {
  private stateMachine: OnboardingStateMachine;
  private qualityCalculator: OnboardingQualityCalculator;
<<<<<<< HEAD
=======
  private configuredPrompts: Record<string, string> | null = null;
  private flowEngine?: ConfigurableFlowEngine;
  private useGraphFlow: boolean = false;
>>>>>>> c8281c6c
  
  private static readonly REQUIRED_FIELDS = [
    "team_size",
    "team_tenure",
    "primary_challenge",
    "success_metrics",
    "timeline_preference",
    "budget_range",
    "leader_commitment"
  ];

  private static readonly STATE_INSTRUCTIONS: Record<ConversationState, string> = {
    [ConversationState.GREETING]: `
      Welcome the manager warmly and introduce yourself as their TMS transformation guide.
      Express enthusiasm about helping them transform their team.
      Ask for their name and what brings them to TMS today.
    `,
    [ConversationState.CONTEXT_DISCOVERY]: `
      Learn about their team context:
      - Team size and structure
      - How long they've been managing this team
      - Industry/department context
      - Recent changes or transitions
      Ask open-ended questions to understand their situation.
    `,
    [ConversationState.CHALLENGE_EXPLORATION]: `
      Explore their primary challenges:
      - What specific issues are they facing?
      - How are these challenges impacting the team?
      - What have they tried so far?
      Use the knowledge base to relate their challenges to TMS solutions.
    `,
    [ConversationState.TMS_EXPLANATION]: `
      Explain how TMS can help based on their specific challenges.
      Use the knowledge base to:
      - Share relevant success stories
      - Explain appropriate assessment tools
      - Describe the transformation journey
      Keep explanations relevant and concise.
    `,
    [ConversationState.GOAL_SETTING]: `
      Help them set SMART goals:
      - What specific outcomes do they want?
      - What does success look like?
      - What's their timeline?
      - How will they measure progress?
    `,
    [ConversationState.RESOURCE_CONFIRMATION]: `
      Discuss practical considerations:
      - Budget range for transformation
      - Time commitment from leader and team
      - Any constraints or considerations
      - Support from upper management
    `,
    [ConversationState.STAKEHOLDER_MAPPING]: `
      Identify key stakeholders:
      - Who needs to be involved?
      - Who are the champions and skeptics?
      - How will they communicate the process?
      - What support systems exist?
    `,
    [ConversationState.RECAP_AND_HANDOFF]: `
      Summarize what you've learned:
      - Recap their team context and challenges
      - Confirm their goals and timeline
      - Review next steps
      - Prepare handoff to Assessment Agent
      Ensure they feel confident about moving forward.
    `
  };

  constructor() {
    const tools = createOnboardingTools();
    const guardrails = OnboardingGuardrails.createGuardrails();
    
    super({
      name: 'OnboardingAgent',
      description: 'Guides managers through initial TMS platform setup with personalized onboarding',
      handoffDescription: 'Start your TMS journey with a personalized onboarding conversation',
      instructions: (context: AgentContext) => {
        // This is now used as a fallback - the loaded configuration's systemPrompt takes precedence
        const metadata = context.metadata as OnboardingMetadata;
        const state = metadata?.state || ConversationState.GREETING;
        const baseInstructions = OnboardingAgent.STATE_INSTRUCTIONS[state];
        
        return `You are the TMS Onboarding Agent. Your role is to guide new managers through their initial platform setup.

Current conversation state: ${state}

${baseInstructions}

Remember to:
- Be warm, professional, and encouraging
- Use the knowledge base to provide accurate TMS information
- Extract and validate required information naturally
- Monitor conversation quality and manager confidence
- Progress through states based on conversation flow

Required fields to capture: ${OnboardingAgent.REQUIRED_FIELDS.join(', ')}`;
      },
      tools,
      handoffs: [{
        targetAgent: 'AssessmentAgent',
        condition: (context: AgentContext) => {
          const metadata = context.metadata as OnboardingMetadata;
          return metadata?.state === ConversationState.RECAP_AND_HANDOFF &&
                 this.isReadyForHandoff(metadata);
        }
      }],
      inputGuardrails: guardrails
    });
    
    this.stateMachine = new OnboardingStateMachine();
    this.qualityCalculator = new OnboardingQualityCalculator();
<<<<<<< HEAD
=======
    
    // Initialize flow engine if enabled
    if (process.env.USE_GRAPH_FLOW === 'true') {
      this.initializeFlowEngine();
    }
    
    // Load configuration on initialization
    this.loadConfiguration().catch(err => {
      console.error('Failed to load initial configuration:', err);
    });
  }
  
  private async loadConfiguration() {
    try {
      const config = await AgentConfigLoader.loadConfiguration('OnboardingAgent');
      if (config && config.prompts) {
        this.configuredPrompts = config.prompts;
        console.log('Loaded OnboardingAgent configuration version:', config.version);
      }
      
      // Load flow configuration if available
      if (config && config.flowConfig && this.flowEngine) {
        await this.flowEngine.loadConfiguration(config.flowConfig as FlowConfiguration);
        this.useGraphFlow = true;
        console.log('Loaded flow configuration for OnboardingAgent');
      }
    } catch (error) {
      console.error('Failed to load OnboardingAgent configuration:', error);
      // Continue with default prompts
    }
>>>>>>> c8281c6c
  }
  
  private initializeFlowEngine() {
    // Create agent map for flow engine
    const agentMap = new Map();
    agentMap.set('OnboardingAgent', this);
    
    this.flowEngine = new ConfigurableFlowEngine(this, agentMap);
  }
  
  private mapStateToPromptKey(state: ConversationState): string {
    const mapping: Record<ConversationState, string> = {
      [ConversationState.GREETING]: 'greeting',
      [ConversationState.CONTEXT_DISCOVERY]: 'context_discovery',
      [ConversationState.CHALLENGE_EXPLORATION]: 'challenge_exploration',
      [ConversationState.TMS_EXPLANATION]: 'tms_explanation',
      [ConversationState.GOAL_SETTING]: 'goal_setting',
      [ConversationState.RESOURCE_CONFIRMATION]: 'resource_confirmation',
      [ConversationState.STAKEHOLDER_MAPPING]: 'stakeholder_mapping',
      [ConversationState.RECAP_AND_HANDOFF]: 'recap_and_handoff'
    };
    return mapping[state] || 'default';
  }

  async processMessage(message: string, context: AgentContext): Promise<AgentResponse> {
<<<<<<< HEAD
=======
    // Ensure configuration is loaded
    if (!this.configuredPrompts) {
      await this.loadConfiguration();
    }
    
    // If flow engine is enabled and configured, use it
    if (this.useGraphFlow && this.flowEngine) {
      return this.processMessageWithFlow(message, context);
    }
    
    // Otherwise, use traditional state machine approach
    return this.processMessageWithStateMachine(message, context);
  }
  
  private async processMessageWithFlow(message: string, context: AgentContext): Promise<AgentResponse> {
    const messageObj: Message = {
      id: `msg-${Date.now()}`,
      role: 'user',
      content: message,
      timestamp: new Date()
    };
    
    const response = await this.flowEngine!.processMessage(messageObj, context, {
      resumeFromCheckpoint: context.metadata.resumeFromCheckpoint || false
    });
    
    // Extract flow state for metadata
    const flowState = this.flowEngine!.getCurrentState();
    if (flowState) {
      context.metadata.onboarding = {
        ...context.metadata.onboarding,
        currentFlowState: flowState.state,
        collectedData: flowState.collectedData,
        timeInState: flowState.timeInState
      };
    }
    
    return response;
  }
  
  private async processMessageWithStateMachine(message: string, context: AgentContext): Promise<AgentResponse> {
>>>>>>> c8281c6c
    // Initialize metadata if not present
    if (!context.metadata.onboarding) {
      context.metadata.onboarding = this.initializeMetadata();
    }

    const metadata = context.metadata.onboarding as OnboardingMetadata;

    // Process the message and extract information
    const extractedData = await this.extractInformation(message, context);
    this.updateCapturedFields(metadata, extractedData);

    // Update conversation state based on progress
    const newState = this.determineNextState(metadata, context);
    if (newState !== metadata.state) {
      this.transitionState(metadata, newState);
    }

    // Generate response using parent class
    const response = await super.processMessage(message, context);

    // Add quality metrics
    this.updateQualityMetrics(metadata, context);

    // Check if ready for handoff
    if (this.isReadyForHandoff(metadata)) {
      response.handoff = {
        targetAgent: 'AssessmentAgent',
        reason: 'Onboarding completed successfully'
      };

      // Add handoff document generation
      const handoffDoc = await this.generateHandoffDocument(metadata, context);
      context.metadata.handoffDocument = handoffDoc;
    }

    return response;
  }

  private initializeMetadata(): OnboardingMetadata {
    const requiredFieldsStatus: Record<string, boolean> = {};
    OnboardingAgent.REQUIRED_FIELDS.forEach(field => {
      requiredFieldsStatus[field] = false;
    });

    // Reset state machine to initial state
    this.stateMachine.setState(ConversationState.GREETING);
    
    return {
      state: ConversationState.GREETING,
      startTime: new Date(),
      capturedFields: {},
      requiredFieldsStatus,
      qualityMetrics: {
        rapportScore: 0,
        managerConfidence: 'low',
        completionPercentage: 0
      },
      stateTransitions: []
    };
  }

  private async extractInformation(message: string, context: AgentContext): Promise<Record<string, any>> {
    // Use the extractTeamInfo tool
    const toolCall: ToolCall = {
      id: `extract-${Date.now()}`,
      name: 'extractTeamInfo',
      parameters: { message, context }
    };

    const tool = this.tools.find((t: AgentTool) => t.name === 'extractTeamInfo');
    if (tool) {
      const result = await tool.execute(toolCall.parameters, context);
      return result.output || {};
    }

    return {};
  }

  private updateCapturedFields(metadata: OnboardingMetadata, extractedData: Record<string, any>) {
    // Update captured fields
    Object.assign(metadata.capturedFields, extractedData);

    // Update required fields status
    OnboardingAgent.REQUIRED_FIELDS.forEach(field => {
      if (metadata.capturedFields[field]) {
        metadata.requiredFieldsStatus[field] = true;
      }
    });

    // Update completion percentage
    const completedFields = Object.values(metadata.requiredFieldsStatus).filter(Boolean).length;
    metadata.qualityMetrics.completionPercentage = 
      (completedFields / OnboardingAgent.REQUIRED_FIELDS.length) * 100;
  }

  private determineNextState(metadata: OnboardingMetadata, context: AgentContext): ConversationState {
    // Update state machine with current state
    this.stateMachine.setState(metadata.state);
    
    // Map captured fields to conversation data format
    const conversationData = this.mapToConversationData(metadata.capturedFields);
    
    // Check if we should force progression based on missing fields
    const missingFields = this.getMissingRequiredFields(metadata.capturedFields);
    if (missingFields.length > 0 && metadata.state === ConversationState.GREETING) {
      // Force move to basic info collection
      this.stateMachine.setState(ConversationState.CONTEXT_DISCOVERY);
      return ConversationState.CONTEXT_DISCOVERY;
    }
    
    // Attempt state transition
    if (this.stateMachine.attemptTransition(conversationData)) {
      return this.stateMachine.getState();
    }
    
    return metadata.state;
  }
  
  private getMissingRequiredFields(capturedFields: Record<string, any>): string[] {
    return OnboardingAgent.REQUIRED_FIELDS.filter(field => !capturedFields[field]);
  }
  
  private mapToConversationData(capturedFields: Record<string, any>): any {
    return {
      managerName: capturedFields.name,
      teamSize: capturedFields.team_size,
      teamStructure: capturedFields.team_tenure,
      primaryChallenge: capturedFields.primary_challenge,
      tmsUnderstanding: capturedFields.tms_understanding,
      goals: capturedFields.success_metrics ? [capturedFields.success_metrics] : [],
      resources: capturedFields.budget_range && capturedFields.leader_commitment ? {
        budget: capturedFields.budget_range,
        commitment: capturedFields.leader_commitment
      } : undefined,
      stakeholders: capturedFields.key_stakeholders || [],
      timeline: capturedFields.timeline_preference
    };
  }

  private transitionState(metadata: OnboardingMetadata, newState: ConversationState) {
    metadata.stateTransitions.push({
      from: metadata.state,
      to: newState,
      timestamp: new Date()
    });
    metadata.state = newState;
  }

  private updateQualityMetrics(metadata: OnboardingMetadata, context: AgentContext) {
    const conversationData = this.mapToConversationData(metadata.capturedFields);
    const metrics = this.qualityCalculator.calculateMetrics(conversationData, context.messageHistory);
    
    metadata.qualityMetrics.rapportScore = metrics.rapportScore;
    metadata.qualityMetrics.completionPercentage = metrics.completionPercentage;
    
    // Map confidence level to string
    if (metrics.managerConfidenceLevel >= 70) {
      metadata.qualityMetrics.managerConfidence = 'high';
    } else if (metrics.managerConfidenceLevel >= 40) {
      metadata.qualityMetrics.managerConfidence = 'medium';
    } else {
      metadata.qualityMetrics.managerConfidence = 'low';
    }
  }

  private isReadyForHandoff(metadata: OnboardingMetadata): boolean {
    const conversationData = this.mapToConversationData(metadata.capturedFields);
    const metrics: QualityMetrics = {
      completionPercentage: metadata.qualityMetrics.completionPercentage,
      rapportScore: metadata.qualityMetrics.rapportScore,
      managerConfidenceLevel: metadata.qualityMetrics.managerConfidence === 'high' ? 80 : 
                             metadata.qualityMetrics.managerConfidence === 'medium' ? 50 : 20
    };
    
    return this.qualityCalculator.isReadyForHandoff(conversationData, metrics) && 
           metadata.state === ConversationState.RECAP_AND_HANDOFF;
  }

  private async generateHandoffDocument(metadata: OnboardingMetadata, context: AgentContext): Promise<any> {
    const tool = this.tools.find((t: AgentTool) => t.name === 'generateHandoffDocument');
    if (tool) {
      const result = await tool.execute({ metadata, context }, context);
      return result.output;
    }
    return null;
  }
  
  /**
   * Get extraction rules for the flow engine
   */
  getExtractionRules(): Record<string, any> {
    return {
      manager_name: {
        type: 'string',
        patterns: ['my name is', "I'm", 'call me'],
        required: true,
        description: "Manager's preferred name"
      },
      team_size: {
        type: 'number',
        patterns: ['team of', 'manage', 'people', 'direct reports'],
        required: true,
        description: 'Number of team members'
      },
      team_tenure: {
        type: 'string',
        patterns: ['been managing', 'years', 'months', 'new to'],
        required: true,
        description: 'How long managing this team'
      },
      primary_challenge: {
        type: 'string',
        patterns: ['challenge', 'problem', 'issue', 'struggling with'],
        required: true,
        description: 'Main team challenge'
      },
      success_metrics: {
        type: 'array',
        patterns: ['success looks like', 'goals', 'objectives'],
        required: true,
        description: 'Definition of success'
      },
      timeline_preference: {
        type: 'string',
        patterns: ['timeline', 'timeframe', 'by when'],
        required: true,
        description: 'Preferred timeline'
      },
      budget_range: {
        type: 'string',
        patterns: ['budget', 'invest', 'spend', 'cost'],
        required: true,
        description: 'Budget range'
      },
      leader_commitment: {
        type: 'string',
        patterns: ['commit', 'dedicate', 'time', 'availability'],
        required: true,
        description: 'Leader time commitment'
      }
    };
  }
}

export function createOnboardingAgent(): OnboardingAgent {
  return new OnboardingAgent();
}<|MERGE_RESOLUTION|>--- conflicted
+++ resolved
@@ -32,12 +32,9 @@
 export class OnboardingAgent extends KnowledgeEnabledAgent {
   private stateMachine: OnboardingStateMachine;
   private qualityCalculator: OnboardingQualityCalculator;
-<<<<<<< HEAD
-=======
   private configuredPrompts: Record<string, string> | null = null;
   private flowEngine?: ConfigurableFlowEngine;
   private useGraphFlow: boolean = false;
->>>>>>> c8281c6c
   
   private static readonly REQUIRED_FIELDS = [
     "team_size",
@@ -152,8 +149,6 @@
     
     this.stateMachine = new OnboardingStateMachine();
     this.qualityCalculator = new OnboardingQualityCalculator();
-<<<<<<< HEAD
-=======
     
     // Initialize flow engine if enabled
     if (process.env.USE_GRAPH_FLOW === 'true') {
@@ -184,7 +179,6 @@
       console.error('Failed to load OnboardingAgent configuration:', error);
       // Continue with default prompts
     }
->>>>>>> c8281c6c
   }
   
   private initializeFlowEngine() {
@@ -210,8 +204,6 @@
   }
 
   async processMessage(message: string, context: AgentContext): Promise<AgentResponse> {
-<<<<<<< HEAD
-=======
     // Ensure configuration is loaded
     if (!this.configuredPrompts) {
       await this.loadConfiguration();
@@ -253,7 +245,6 @@
   }
   
   private async processMessageWithStateMachine(message: string, context: AgentContext): Promise<AgentResponse> {
->>>>>>> c8281c6c
     // Initialize metadata if not present
     if (!context.metadata.onboarding) {
       context.metadata.onboarding = this.initializeMetadata();
