--- conflicted
+++ resolved
@@ -136,11 +136,7 @@
   documentId        String
   chunkIndex        Int
   content           String      @db.Text
-<<<<<<< HEAD
   embedding         Json?       // Temporarily store as JSON
-=======
-  embedding         Unsupported("vector(1536)")?
->>>>>>> bfcf7cf2
   metadata          Json?       // section, headers, context
   createdAt         DateTime    @default(now())
   
